## llama2.c

<p align="center">
  <img src="assets/llama_cute.jpg" width="300" height="300" alt="Cute Llama">
</p>

With the code in this repo you can train the Llama 2 LLM architecture from scratch in PyTorch, then export the weights to a binary file, and load that into one ~simple 500-line C file ([run.c](run.c)) that inferences the model. Alternatively, you can load, finetune, and inference Meta's Llama 2 (but this is still being actively fleshed out). Hence, this repo is a "fullstack" train + inference solution for Llama 2 LLM, with a focus on minimalism and simplicity. You might think that you need many billion parameter LLMs to do anything useful, but in fact very small LLMs can have surprisingly strong performance if you make the domain narrow enough. I recommend looking at the [TinyStories](https://huggingface.co/datasets/roneneldan/TinyStories) paper for inspiration.

Please note that this started recently as just a fun weekend project: I took my earlier [nanoGPT](https://github.com/karpathy/nanoGPT), tuned it to implement the Llama-2 architecture instead of GPT-2, and the meat of it was writing the C inference engine in [run.c](run.c). So the project is young and moving quickly. Hat tip to the awesome [llama.cpp](https://github.com/ggerganov/llama.cpp) for inspiring this project. I wanted something super minimal so I chose to hard-code the Llama 2 architecture, stick to fp32, and just roll one inference file of pure C with no dependencies.

## feel the magic

Let's just run a baby Llama 2 model in C. You need a model checkpoint. Download this 15M parameter model I trained on the [TinyStories](https://huggingface.co/datasets/roneneldan/TinyStories) dataset (~60MB download):

```bash
wget https://huggingface.co/karpathy/tinyllamas/resolve/main/stories15M.bin
```

Compile and run the C code:

```bash
make run
./run stories15M.bin
```

You'll see the text stream a sample. On my M1 MacBook Air this runs at ~110 tokens/s. See [performance](#performance) or the Makefile for compile flags that can significantly speed this up. We can also try a bit bigger 42M parameter model:

```bash
wget https://huggingface.co/karpathy/tinyllamas/resolve/main/stories42M.bin
./run stories42M.bin
```

This still runs at interactive rates and samples more coherent and diverse stories:

> Once upon a time, there was a little girl named Lily. She loved playing with her toys on top of her bed. One day, she decided to have a tea party with her stuffed animals. She poured some tea into a tiny teapot and put it on top of the teapot. Suddenly, her little brother Max came into the room and wanted to join the tea party too. Lily didn't want to share her tea and she told Max to go away. Max started to cry and Lily felt bad. She decided to yield her tea party to Max and they both shared the teapot. But then, something unexpected happened. The teapot started to shake and wiggle. Lily and Max were scared and didn't know what to do. Suddenly, the teapot started to fly towards the ceiling and landed on the top of the bed. Lily and Max were amazed and they hugged each other. They realized that sharing was much more fun than being selfish. From that day on, they always shared their tea parties and toys.

You can also prompt the model with a prefix (sadly, because this is currently done via positional arguments, you also have to specify temperature 1.0 and 256 steps, before you enter the prompt):

```bash
./run stories42M.bin 1.0 256 "One day, Lily met a Shoggoth"
```

> One day, Lily met a Shoggoth. He was very shy, but was also very generous. Lily said “Hello Shoggy! Can I be your friend?” Shoggy was happy to have a friend and said “Yes, let’s explore the universe together!” So they set off on a journey to explore the universe. As they travelled, Shoggy was happy to explain to Lily about all the wonderful things in the universe. At the end of the day, Lily and Shoggy had gathered lots of wonderful things from the universe, and they both felt very proud. They promised to explore the universe as one big pair and to never stop being generous to each other.

There is also an even better 110M param model available, see [models](#models).

## Meta's Llama 2 models

As the neural net architecture is identical, we can also inference the Llama 2 models released by Meta. Sadly there is a bit of friction here due to licensing (I can't directly upload the checkpoints, I think). So Step 1, get the Llama 2 checkpoints by following the [Meta instructions](https://github.com/facebookresearch/llama). Once we have those checkpoints, we have to convert them into the llama2.c format.
For this we need to install the python dependencies (`pip install -r requirements.txt`) and then use the `export_meta_llama_bin.py` file, e.g. for 7B model:

```bash
python export_meta_llama_bin.py path/to/llama/model/7B llama2_7b.bin
```

The export will take ~10 minutes or so and generate a 26GB file (the weights of the 7B model in float32) called `llama2_7b.bin` in the current directory. It has been [reported](https://github.com/karpathy/llama2.c/pull/85) that despite efforts, the 13B export currently doesn't work for unknown reaons (accepting PRs for fix). We can run the model as normal:

```bash
./run llama2_7b.bin
```

This ran at about 4 tokens/s compiled with [OpenMP](#OpenMP) on 96 threads on my CPU Linux box in the cloud. (On my MacBook Air M1, currently it's closer to 30 seconds per token if you just build with `make runfast`.) Example output:

> The purpose of this document is to highlight the state-of-the-art of CoO generation technologies, both recent developments and those in commercial use. The focus is on the technologies with the highest merit to become the dominating processes of the future and therefore to be technologies of interest to S&amp;T ... R&amp;D. As such, CoO generation technologies developed in Russia, Japan and Europe are described in some depth. The document starts with an introduction to cobalt oxides as complex products and a short view on cobalt as an essential material. The document continues with the discussion of the available CoO generation processes with respect to energy and capital consumption as well as to environmental damage.

base models... ¯\\_(ツ)_/¯. Since we can inference the base model, it should be possible to also inference the chat model quite easily, and have a conversation with it. And if we can find a way to run 7B more efficiently, we can start adding LoRA to our training script, and going wild with finetunes all within the repo!

## models

For the sake of examples of smaller, from-scratch models, I trained a small model series on TinyStories. All of these trained in a few hours on my training setup (4X A100 40GB GPUs). The 110M took around 24 hours. I am hosting them on huggingface hub [tinyllamas](https://huggingface.co/karpathy/tinyllamas), both in the original PyTorch .pt, and also in the llama2.c format .bin:

| model | dim | n_layers | n_heads | max context length | parameters | val loss | download
| --- | --- | --- | --- | --- | --- | --- | --- |
| OG | 288 | 6 | 6 | 256 | 15M | 1.072 | [stories15M.bin](https://huggingface.co/karpathy/tinyllamas/resolve/main/stories15M.bin) |
| 42M| 512 | 8 | 8 | 1024 | 42M | 0.847 | [stories42M.bin](https://huggingface.co/karpathy/tinyllamas/resolve/main/stories42M.bin) |
| 110M| 768 | 12 | 12 | 1024 | 110M | 0.760 | [stories110M.bin](https://huggingface.co/karpathy/tinyllamas/resolve/main/stories110M.bin) |

You'll notice that the 110M model is equivalent to GPT-1 in size. Alternatively, this is also the smallest model in the GPT-2 series (`GPT-2 small`), except the max context length is only 1024 instead of 2048. The only notable changes from GPT-1/2 architecture is that Llama uses RoPE relatively positional embeddings instead of absolute/learned positional embeddings, a bit more fancy SwiGLU non-linearity in the MLP, RMSNorm instead of LayerNorm, bias=False on all Linear layers, and is optionally multiquery (but this is not yet supported in llama2.c).

## training

Let's see how we can train a baby Llama 2 from scratch using the code in this repo. First let's download and pretokenize some source dataset, e.g. I like [TinyStories](https://huggingface.co/datasets/roneneldan/TinyStories) so this is the only example currently available in this repo. But it should be very easy to add datasets, see the code.

```bash
python tinystories.py download
python tinystories.py pretokenize
```

Then train our model:

```bash
python train.py
```

**brief training guide**. See the train.py script for more exotic launches and hyperparameter overrides. Here is a brief guide to how to set the parameters. Look at the table at the very end of the [Chinchilla paper](https://arxiv.org/abs/2203.15556) to get a sense of how the Transformer parameters (dim, n_layers, n_heads) grow or shrink together. Extrapolate/interpolate this pattern to get bigger or smaller transformers. Set the max context length however you wish, depending on the problem: this should be the max number of tokens that matter to predict the next token. E.g. Llama 2 uses 2048. Next, you want the _total_ batch size per update (printed by the script as "tokens per iteration will be:") to be somewhere around 100K tokens for medium-sized applications. For tiny applications it could be lower, for large training (e.g. GPTs/LLamas) it is usually ~0.5M, or even more. You get there by first maxing out the batch_size to whatever your system allows (e.g. mine was 16 in a recent run because after that my GPU runs out of memory), and then you want to increase gradient_accumulation_steps to be as high as necessary to reach the total batch size of ~100K. Finally, you want to tune your learning_rate (LR). You want this to be as high as your training allows. Very small networks can get away with a large LR (e.g. 1e-3 or even higher). Large networks need lower LRs. 3e-4 is a safe choice in most medium-sized applications, but can be too low for small networks, so try to increase it! Finally, max_iters is the length of training. Play with different settings. I mostly only ever tune these parameters and leave most of the others unchanged. Here is an example of how I trained the 110M model, which I don't think is anywhere near optimal, but looked sensible to me: dim 768, n_layers 12, n_heads 12 (so size of each head is 768 / 12 = 64 channels), seq len of 1024, batch size 16 (this is the most that fit my A100 40GB GPU), gradient_accumulation_steps = 8 was needed to get total tokens batch size to be 16 batch size * 1024 tokens in sequence * 8 grad_accum = 131,072 tokens per update. Good. Learning rate 4e-4 (probably a little too low). max_iters 200K (probably a bit too high). Dropout 0.1, as that usually helps a bit at medium size. That was it. I ran using Distributed Data Parallel (DDP) on 4 GPUs on my cloud machine, training took ~day or so.

Totally understand if you want to skip model training, for simple demo just download one of the pretrained models (see [models](#models) section), e.g.:

```bash
wget https://huggingface.co/karpathy/tinyllamas/resolve/main/stories15M.bin
```

Once we have the model.bin file, we can inference in C. Compile the C code first:

```bash
make run
```

You can now run it simply as

```bash
./run stories15M.bin
```

Watch the tokens stream by, fun! We can also run the PyTorch inference script for a comparison. Download one of the models again from huggingface hub and point the `sample.py` script at it:

```bash
wget https://huggingface.co/karpathy/tinyllamas/resolve/main/stories15M.pt -P out15M
mv out15M/stories15M.pt out15M/ckpt.pt # sorry the sample script current assumes this directory structure / filename...
python sample.py --out_dir=out15M
```

Which gives the same results. More detailed testing will be done in `test_all.py`. Currently you will need two files to test or sample: both the .bin file, and the .ckpt file inside a directory (see `test_all.py` for details). Sorry this is a bit janky right now, I have to think through running the tests without having to download 200MB of data. But run the tests with pytest:

```bash
$ pytest
```

## performance

There are many ways to potentially speed up this code depending on your system. Have a look at the [Makefile](Makefile), which contains a lot of notes. The `make run` command currently uses the `-O3` optimization by default, i.e.:

```bash
gcc -O3 -o run run.c -lm
```

-O3 includes optimizations that are expensive in terms of compile time and memory usage. Including vectorization, loop unrolling, and predicting branches.

To get a much better performance, try to compile with `make runfast`. This turns on the `-Ofast` flag, which includes additional optimizations that may break compliance with the C/IEEE specifications, in addition to `-O3`. See [the GCC docs](https://gcc.gnu.org/onlinedocs/gcc/Optimize-Options.html) for more information.

Try `-march=native` to compile the program to use the architecture of the machine you're compiling on rather than a more generic CPU. This may enable additional optimizations and hardware-specific tuning such as improved vector instructions/width.

The fastest throughput I saw so far on my MacBook Air (M1) so far is with `make runfast`. 

You can also experiment with replacing `gcc` with `clang`.

### OpenMP
Big improvements can also be achieved by compiling with OpenMP, which "activates" the `#pragma omp parallel for` inside the matmul and attention, allowing the work in the loops to be split up over multiple processors.
You'll need to install the OpenMP library and the clang compiler first (e.g. `apt install clang libomp-dev` on ubuntu). I was not able to get improvements from OpenMP on my MacBook, though. Then you can compile with `make runomp`, which does:

```bash
clang -Ofast -fopenmp -march=native run.c  -lm  -o run
```

When you run inference make sure to use OpenMP flags to set the number of threads, e.g.:

```bash
OMP_NUM_THREADS=4 ./run out/model.bin
```

Depending on your system resources you may want to tweak these hyperparameters and use more threads. But more is not always better, usually this is a bit U shaped.

## platforms

On **Windows**, use `build_msvc.bat` in a Visual Studio Command Prompt to build with msvc, or you can use `make win64` to use mingw compiler toolchain from linux or windows to build the windows target. MSVC build will automatically use openmp and max threads appropriate for your CPU unless you set `OMP_NUM_THREADS` env.

On **Centos 7**, **Amazon Linux 2018** use `rungnu` Makefile target: `make rungnu` or `make runompgnu` to use openmp.

## ack

I trained the llama2.c storyteller models on a 4X A100 40GB box graciously provided by the excellent [Lambda labs](https://lambdalabs.com/service/gpu-cloud), thank you.

## discord

Figured it's possible to reuse my existing discord channel (that I use for my [zero to hero youtube series](https://karpathy.ai/zero-to-hero.html)), see #llama2c channel on [discord](https://discord.gg/3zy8kqD9Cp), for any quick questions, related discussions, etc.

## contributing

A few words on this repo and the kinds of PRs that are likely to be accepted. What is the goal of this repo? Basically I think there will be a lot of interest in training or finetuning custom micro-LLMs (think ~100M - ~1B params, but let's say up to ~10B params) across a large diversity of applications, and deploying them in edge-adjacent environments (think MCUs, phones, web browsers, laptops, etc.). I'd like this repo to be the simplest, smallest, most hackable repo to support this workflow, both training and inference. In particular, this repo is not a complex framework with a 1000 knobs controlling inscrutible code across a nested directory structure of hundreds of files. Instead, I expect most applications will wish to create a fork of this repo and hack it to their specific needs and deployment platforms.

People who care about deployment efficiency above all else should look at [llama.cpp](https://github.com/ggerganov/llama.cpp). This repo still cares about efficiency, but not at the cost of simplicity, readability or portability. Basically, I expect that a lot of people come to this repo because the training code is 2 readable .py files and the inference code is 500 lines of C. So I'd like this to continue to be a kind of simplest "reference implementation" that can be easily hacked in a separate fork into whatever downstream application people are excited about. It shouldn't be full-featured. It shouldn't take 100 different options or settings. It shouldn't be the most efficient. A few examples:

- someone re-ordered two loops to improve data locality for a small efficieny win => instant merge.
- someone added the one line "pragma omp parallel for", which allows you to compile with OpenMP and dramatically speed up the code, or acts as just a comment if you don't compile it that way => instant merge.
- bug fixes and touchups etc. => happy to merge

A few examples of PRs are that are not an excellent fit:

- adding more than several #ifdefs all over the place in code. If they are localized / few, might be okay.
- adding a lot of code that is very specific to some specific platform (e.g. MCUs, or some special version of linux or processor). These may be a better fit for forks of the project, and I am very happy to maintain a list of these forks in section below.
- adding hundreds of lines of code to run.c that are only active in specific scenarios or platforms.

If your candidate PRs have elements of these it doesn't mean they won't get merged, it just means they will make it into the gray territory. TLDR: I am eager to merge any mostly small, mostly localized, broadly applicable, clean changes that improve the efficiency and portability of the repo, while keep its hackability and readability. I appreciate all PRs seeking to help me improve the project, thank you! <3.

## notable forks

- [llama2.rs](https://github.com/gaxler/llama2.rs) by @gaxler: a Rust port of this project
- [go-llama2](https://github.com/tmc/go-llama2) by @tmc: a Go port of this project
- [llama2.go](https://github.com/nikolaydubina/llama2.go) by @nikolaydubina: a Go port of this project
- [llama2.go](https://github.com/haormj/llama2.go) by @haormj: a Go port of this project
- [llama2.go](https://github.com/saracen/llama2.go) by @saracen: a Go port of this project
- [llama2.c-android](https://github.com/Manuel030/llama2.c-android): by @Manuel030: adds Android binaries of this project
- [llama2.cpp](https://github.com/leloykun/llama2.cpp) by @leloykun: a C++ port of this project
- [llama2.js](https://github.com/epicure/llama2.js) by @epicure: a JavaScript port of this project
<<<<<<< HEAD
- [llama2.jl](https://github.com/juvi21/llama2.jl) by @juvi21: a Julia port of this project
=======
- [llama2.zig](https://github.com/cgbur/llama2.zig) by @cgbur: A Zig port of this project
>>>>>>> ce05cc28

## unsorted todos

- support Llama 2 7B Chat model and tune run.c to Chat UI/UX
- speed up 7B Llama 2 models sufficiently to work at interactive rates on Apple Silicon MacBooks
- possibly include emscripten / web backend (as seen in @gg PR)
- currently the project only runs in fp32, how easy would it be to different precisions?
- look into quantization and what would be involved
- todo multiquery support? doesn't seem as useful for smaller models that run on CPU (?)
- todo support inferencing beyond max_seq_len steps, have to think through the kv cache
- why is MFU so low (~10%) on my A100 40GB for training?
- weird errors with torch.compile and wandb when using DDP
- (LoRA) finetuning of Llama 2 models
- make more better tests to decrease yolo

## License

MIT<|MERGE_RESOLUTION|>--- conflicted
+++ resolved
@@ -202,11 +202,8 @@
 - [llama2.c-android](https://github.com/Manuel030/llama2.c-android): by @Manuel030: adds Android binaries of this project
 - [llama2.cpp](https://github.com/leloykun/llama2.cpp) by @leloykun: a C++ port of this project
 - [llama2.js](https://github.com/epicure/llama2.js) by @epicure: a JavaScript port of this project
-<<<<<<< HEAD
+- [llama2.zig](https://github.com/cgbur/llama2.zig) by @cgbur: A Zig port of this project
 - [llama2.jl](https://github.com/juvi21/llama2.jl) by @juvi21: a Julia port of this project
-=======
-- [llama2.zig](https://github.com/cgbur/llama2.zig) by @cgbur: A Zig port of this project
->>>>>>> ce05cc28
 
 ## unsorted todos
 
